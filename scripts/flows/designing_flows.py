from typing import Any, Dict
from fastapi.responses import PlainTextResponse
import logging

from app.database import db
from app.database.models import User
import app.utils.flow_utils as futil

logger = logging.getLogger(__name__)



async def handle_onboarding_init_action(user: User) -> Dict[str, Any]:
    try:
        response_payload = futil.create_flow_response_payload(
            screen="personal_info",
            data={
                "full_name": user.name,
            },
        )
        return response_payload
    except ValueError as e:
        return PlainTextResponse(content={"error_msg": str(e)}, status_code=422)


<<<<<<< HEAD


async def handle_subjects_classes_init_action(user: User) -> Dict[str, Any]:
    try:
        # Fetch available subjects with their classes from the database
        subjects = await db.get_subjects_with_classes()
        logger.debug(f"Available subjects with classes: {subjects}")

        subjects_data = {}
        for i, subject in enumerate(subjects, start=1):
            subject_id = subject["id"]
            subject_title = subject["name"]
            classes = subject["classes"]
            subjects_data[f"subject{i}"] = {
                "subject_id": str(subject_id),
                "subject_title": subject_title,
                "classes": [{"id": str(cls["id"]), "title": cls["title"]} for cls in classes],
                "available": len(classes) > 0,
                "label": f"Classes for {subject_title}",
            }
            subjects_data[f"subject{i}_available"] = len(classes) > 0
            subjects_data[f"subject{i}_label"] = f"Classes for {subject_title}"

=======


# Hardcoded data for subjects and classes
HARDCODED_SUBJECTS_AND_CLASSES = {
    "subject1": {
        "subject_id": "1",
        "subject_title": "Mathematics",
        "classes": [
            {"id": "101", "title": "Class 1"},
            {"id": "102", "title": "Class 2"},
        ],
        "available": True,
        "label": "Classes for Mathematics",
    },
    "subject2": {
        "subject_id": "2",
        "subject_title": "Science",
        "classes": [
            {"id": "201", "title": "Class 3"},
            {"id": "202", "title": "Class 4"},
        ],
        "available": True,
        "label": "Classes for Science",
    },
    "subject3": {
        "subject_id": "3",
        "subject_title": "History",
        "classes": [
            {"id": "301", "title": "Class 5"},
            {"id": "302", "title": "Class 6"},
        ],
        "available": True,
        "label": "Classes for History",
    },
    "subject4": {
        "subject_id": "4",
        "subject_title": "Geography",
        "classes": [
            {"id": "401", "title": "Class 7"},
            {"id": "402", "title": "Class 8"},
        ],
        "available": False,
        "label": "Classes for Geography",
    },
    "subject5": {
        "subject_id": "5",
        "subject_title": "English",
        "classes": [
            {"id": "501", "title": "Class 9"},
            {"id": "502", "title": "Class 10"},
        ],
        "available": False,
        "label": "Classes for English",
    },
    "subject6": {
        "subject_id": "6",
        "subject_title": "Physics",
        "classes": [
            {"id": "601", "title": "Class 11"},
            {"id": "602", "title": "Class 12"},
        ],
        "available": False,
        "label": "Classes for Physics",
    },
}


async def handle_subjects_classes_init_action(user: User) -> Dict[str, Any]:
    try:
        # Fetch available subjects with their classes from the database
        subjects = await db.get_subjects_with_classes()
        logger.debug(f"Available subjects with classes: {subjects}")

        subjects_data = {}
        for i, subject in enumerate(subjects, start=1):
            subject_id = subject["id"]
            subject_title = subject["name"]
            classes = subject["classes"]
            subjects_data[f"subject{i}"] = {
                "subject_id": str(subject_id),
                "subject_title": subject_title,
                "classes": [{"id": str(cls["id"]), "title": cls["title"]} for cls in classes],
                "available": len(classes) > 0,
                "label": f"Classes for {subject_title}",
            }
            subjects_data[f"subject{i}_available"] = len(classes) > 0
            subjects_data[f"subject{i}_label"] = f"Classes for {subject_title}"

>>>>>>> cff7a7c7
        # Prepare the response payload
        response_payload = futil.create_flow_response_payload(
            screen="select_subjects_and_classes",
            data={
                **subjects_data,
                "select_subject_text": "Please select the subjects and the classes you teach.",
                "no_subjects_text": "Sorry, there are no available subjects.",
            },
        )

        return response_payload

    except ValueError as e:
        return PlainTextResponse(content={"error_msg": str(e)}, status_code=422)<|MERGE_RESOLUTION|>--- conflicted
+++ resolved
@@ -7,7 +7,6 @@
 import app.utils.flow_utils as futil
 
 logger = logging.getLogger(__name__)
-
 
 
 async def handle_onboarding_init_action(user: User) -> Dict[str, Any]:
@@ -21,9 +20,6 @@
         return response_payload
     except ValueError as e:
         return PlainTextResponse(content={"error_msg": str(e)}, status_code=422)
-
-
-<<<<<<< HEAD
 
 
 async def handle_subjects_classes_init_action(user: User) -> Dict[str, Any]:
@@ -40,103 +36,15 @@
             subjects_data[f"subject{i}"] = {
                 "subject_id": str(subject_id),
                 "subject_title": subject_title,
-                "classes": [{"id": str(cls["id"]), "title": cls["title"]} for cls in classes],
+                "classes": [
+                    {"id": str(cls["id"]), "title": cls["title"]} for cls in classes
+                ],
                 "available": len(classes) > 0,
                 "label": f"Classes for {subject_title}",
             }
             subjects_data[f"subject{i}_available"] = len(classes) > 0
             subjects_data[f"subject{i}_label"] = f"Classes for {subject_title}"
 
-=======
-
-
-# Hardcoded data for subjects and classes
-HARDCODED_SUBJECTS_AND_CLASSES = {
-    "subject1": {
-        "subject_id": "1",
-        "subject_title": "Mathematics",
-        "classes": [
-            {"id": "101", "title": "Class 1"},
-            {"id": "102", "title": "Class 2"},
-        ],
-        "available": True,
-        "label": "Classes for Mathematics",
-    },
-    "subject2": {
-        "subject_id": "2",
-        "subject_title": "Science",
-        "classes": [
-            {"id": "201", "title": "Class 3"},
-            {"id": "202", "title": "Class 4"},
-        ],
-        "available": True,
-        "label": "Classes for Science",
-    },
-    "subject3": {
-        "subject_id": "3",
-        "subject_title": "History",
-        "classes": [
-            {"id": "301", "title": "Class 5"},
-            {"id": "302", "title": "Class 6"},
-        ],
-        "available": True,
-        "label": "Classes for History",
-    },
-    "subject4": {
-        "subject_id": "4",
-        "subject_title": "Geography",
-        "classes": [
-            {"id": "401", "title": "Class 7"},
-            {"id": "402", "title": "Class 8"},
-        ],
-        "available": False,
-        "label": "Classes for Geography",
-    },
-    "subject5": {
-        "subject_id": "5",
-        "subject_title": "English",
-        "classes": [
-            {"id": "501", "title": "Class 9"},
-            {"id": "502", "title": "Class 10"},
-        ],
-        "available": False,
-        "label": "Classes for English",
-    },
-    "subject6": {
-        "subject_id": "6",
-        "subject_title": "Physics",
-        "classes": [
-            {"id": "601", "title": "Class 11"},
-            {"id": "602", "title": "Class 12"},
-        ],
-        "available": False,
-        "label": "Classes for Physics",
-    },
-}
-
-
-async def handle_subjects_classes_init_action(user: User) -> Dict[str, Any]:
-    try:
-        # Fetch available subjects with their classes from the database
-        subjects = await db.get_subjects_with_classes()
-        logger.debug(f"Available subjects with classes: {subjects}")
-
-        subjects_data = {}
-        for i, subject in enumerate(subjects, start=1):
-            subject_id = subject["id"]
-            subject_title = subject["name"]
-            classes = subject["classes"]
-            subjects_data[f"subject{i}"] = {
-                "subject_id": str(subject_id),
-                "subject_title": subject_title,
-                "classes": [{"id": str(cls["id"]), "title": cls["title"]} for cls in classes],
-                "available": len(classes) > 0,
-                "label": f"Classes for {subject_title}",
-            }
-            subjects_data[f"subject{i}_available"] = len(classes) > 0
-            subjects_data[f"subject{i}_label"] = f"Classes for {subject_title}"
-
->>>>>>> cff7a7c7
         # Prepare the response payload
         response_payload = futil.create_flow_response_payload(
             screen="select_subjects_and_classes",
