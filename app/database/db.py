--- conflicted
+++ resolved
@@ -11,11 +11,7 @@
     Class,
     Chunk,
     Subject,
-<<<<<<< HEAD
-    ClassInfo
-=======
-    ClassInfo,  # Import ClassInfo
->>>>>>> cff7a7c7
+    ClassInfo,
 )
 import app.database.enums as enums
 from app.database.enums import SubjectClassStatus
@@ -363,27 +359,30 @@
                 .options(selectinload(Subject.subject_classes))
                 .where(Class.status == SubjectClassStatus.active)
                 .distinct()
-<<<<<<< HEAD
-=======
-                .limit(6)  # Limit to 6 subjects
->>>>>>> cff7a7c7
             )
             result = await session.execute(statement)
             subjects = result.scalars().all()
 
             logger.debug(f"Found subjects with classes: {subjects}")
 
-<<<<<<< HEAD
-            # move this to the service 
-=======
->>>>>>> cff7a7c7
+            # move this to the service
             subjects_with_classes = []
             for subject in subjects:
-                subjects_with_classes.append({
-                    "id": subject.id,
-                    "name": enums.SubjectName(subject.name).display_format,  
-                    "classes": [{"id": cls.id, "title": enums.GradeLevel(cls.grade_level).display_format} for cls in subject.subject_classes]
-                })
+                subjects_with_classes.append(
+                    {
+                        "id": subject.id,
+                        "name": enums.SubjectName(subject.name).display_format,
+                        "classes": [
+                            {
+                                "id": cls.id,
+                                "title": enums.GradeLevel(
+                                    cls.grade_level
+                                ).display_format,
+                            }
+                            for cls in subject.subject_classes
+                        ],
+                    }
+                )
 
             logger.debug(f"Formatted subjects with classes: {subjects_with_classes}")
 
@@ -392,7 +391,10 @@
             logger.error(f"Failed to get subjects with classes: {str(e)}")
             raise Exception(f"Failed to get subjects with classes: {str(e)}")
 
-async def update_user_classes_for_subjects(user: User, selected_classes_by_subject: Dict[str, List[int]]) -> None:
+
+async def update_user_classes_for_subjects(
+    user: User, selected_classes_by_subject: Dict[str, List[int]]
+) -> None:
     """
     Update user classes for multiple subjects.
 
@@ -410,7 +412,9 @@
             if "subjects" not in user.class_info:
                 user.class_info["subjects"] = {}
 
-            logger.debug(f"Updating user classes for subjects: {selected_classes_by_subject}")
+            logger.debug(
+                f"Updating user classes for subjects: {selected_classes_by_subject}"
+            )
 
             # Clear existing class assignments for the user
             await clear_existing_class_assignments(user)
@@ -428,7 +432,9 @@
                     if not subject or not classes or len(classes) == 0:
                         raise ValueError("Subject or classes not found")
 
-                    updated_subjects[subject.name] = [cls.grade_level for cls in classes]
+                    updated_subjects[subject.name] = [
+                        cls.grade_level for cls in classes
+                    ]
 
             # Update the user's class_info
             user.class_info = ClassInfo(subjects=updated_subjects).model_dump()
@@ -444,6 +450,7 @@
             logger.error(f"Failed to update user classes for subjects: {str(e)}")
             raise Exception(f"Failed to update user classes for subjects: {str(e)}")
 
+
 async def clear_existing_class_assignments(user: User) -> None:
     """
     Clear existing class assignments for the user.
@@ -458,5 +465,9 @@
             await session.commit()
             logger.debug(f"Cleared existing class assignments for user: {user.id}")
         except Exception as e:
-            logger.error(f"Failed to clear existing class assignments for user: {str(e)}")
-            raise Exception(f"Failed to clear existing class assignments for user: {str(e)}")+            logger.error(
+                f"Failed to clear existing class assignments for user: {str(e)}"
+            )
+            raise Exception(
+                f"Failed to clear existing class assignments for user: {str(e)}"
+            )