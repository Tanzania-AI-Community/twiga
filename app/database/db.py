--- conflicted
+++ resolved
@@ -50,16 +50,6 @@
     """
     async with get_session() as session:
         try:
-<<<<<<< HEAD
-            statement = (
-                select(User)
-                .options(
-                    selectinload(User.taught_classes)
-                    .selectinload(TeacherClass.class_)
-                    .selectinload(Class.subject_)
-                )
-                .where(User.wa_id == wa_id)
-=======
             # Eagerly load full relationship chain: User -> TeacherClass -> Class -> Subject
             statement = (
                 select(User)
@@ -69,7 +59,6 @@
                     .selectinload(TeacherClass.class_)  # type: ignore
                     .selectinload(Class.subject_)  # type: ignore
                 )
->>>>>>> 81ebc188
             )
             result = await session.execute(statement)
             return result.scalar_one_or_none()
