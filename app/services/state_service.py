--- conflicted
+++ resolved
@@ -1,12 +1,9 @@
 import logging
 from typing import List, Optional, Tuple, Dict, Callable
 
-<<<<<<< HEAD
 from app.database.db import update_user_by_waid
 from app.database.models import User, UserState
-=======
 from app.database.models import ClassInfo, GradeLevel, Role, Subject, User, UserState
->>>>>>> 306c4286
 from app.services.onboarding_service import onboarding_client
 from app.config import settings
 from app.database import db
