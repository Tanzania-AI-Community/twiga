from typing import Any, Dict, List, Optional
from fastapi import Request
from fastapi.responses import PlainTextResponse, JSONResponse
import logging

import httpx

from app.config import settings
from app.utils.logging_utils import log_httpx_response
from app.utils.whatsapp_utils import generate_payload, generate_payload_for_image
from pathlib import Path
from enum import Enum
import os
<<<<<<< HEAD


class ImageType(str, Enum):
=======
class ImageMimeType(str, Enum):
>>>>>>> 2549ac25
    JPEG = "image/jpeg"
    PNG = "image/png"
    JPG = "image/jpg"


class WhatsAppClient:
    _MAX_IMAGE_SIZE_BYTES = 5 * 1024 * 1024  # 5 MB

    def __init__(self):
        self.headers = {
            "Content-type": "application/json",
            "Authorization": f"Bearer {settings.whatsapp_api_token.get_secret_value()}",
        }
        self.url = f"https://graph.facebook.com/{settings.meta_api_version}/{settings.whatsapp_cloud_number_id}"
        self.logger = logging.getLogger(__name__)
        self.client = httpx.AsyncClient(base_url=self.url)

    async def send_message(
        self, wa_id: str, message: str, options: Optional[List[str]] = None
    ) -> None:
        if settings.mock_whatsapp:
            return

        try:
            payload: Dict[str, Any] = generate_payload(wa_id, message, options)
            response = await self.client.post(
                "/messages", data=payload, headers=self.headers
            )
            log_httpx_response(response)
        except httpx.RequestError as e:
            self.logger.error("Request Error: %s", e)
        except Exception as e:
            self.logger.error("Unexpected Error: %s", e)

    async def send_image_message(
        self,
        wa_id: str,
        image_path: str,
        img_type: ImageType,
        caption: Optional[str] = None,
    ) -> None:
        if settings.mock_whatsapp:
            self.logger.info(
                "Mock send_image_message called for %s with image %s", wa_id, image_path
            )
            return

        message_sent_successfully = False

        try:
            media_id = await self.upload_media(image_path, img_type)

            if not media_id:
                raise ValueError(
                    "Failed to retrieve media id for WhatsApp image message."
                )

            payload = generate_payload_for_image(
                wa_id=wa_id, media_id=media_id, caption=caption
            )

            response = await self.client.post(
                "/messages", json=payload, headers=self.headers
            )
            log_httpx_response(response)
            response.raise_for_status()
            message_sent_successfully = True

        except httpx.RequestError as e:
            self.logger.error("Image Message Request Error: %s", e)

        except Exception as e:
            self.logger.error("Image Message Unexpected Error: %s", e)

        finally:
            if message_sent_successfully:
<<<<<<< HEAD
                await self.delete_media(
                    media_id, image_path
                )  # Clean up media after sending

    async def delete_media(self, media_id: str, image_path: str) -> None:
        """Delete upload media from WhatsApp and locally"""
=======
                await self.delete_media(media_id,image_path)  # Clean up media after sending


    async def delete_media(self, media_id: str, image_path: str) -> None:
        """Delete upload media from WhatsApp and locally"""         
>>>>>>> 2549ac25
        if settings.mock_whatsapp:
            self.logger.info("Mock delete media called for media id %s", media_id)
            return

        try:
            headers = {
                "Authorization": self.headers["Authorization"],
            }
            url = f"https://graph.facebook.com/{settings.meta_api_version}/{media_id}"
            response = await self.client.delete(url, headers=headers)
            log_httpx_response(response)
            response.raise_for_status()
        except httpx.RequestError as e:
            self.logger.error("Media Delete Request Error: %s", e)
            raise
        except Exception as e:
            self.logger.error("Media Delete Unexpected Error: %s", e)
            raise
        
        try:
            os.remove(image_path)
        except Exception as e:
            self.logger.error(f"Failed to delete file {image_path}: {e}")

        try:
            os.remove(image_path)
        except Exception as e:
            self.logger.error(f"Failed to delete file {image_path}: {e}")

    async def upload_media(self, path: str, img_type: ImageType) -> Optional[str]:
        """Upload an image to WhatsApp and return the media ID."""

        if settings.mock_whatsapp:
            self.logger.info("Mock upload media called for path %s", path)
            return None

        file_path = Path(path)

        if not file_path.is_file():
            raise FileNotFoundError(f"Image file not found at {path}")

        file_size = file_path.stat().st_size
        if file_size > self._MAX_IMAGE_SIZE_BYTES:
            raise ValueError(
                "Image size exceeds 5 MB limit for WhatsApp media uploads."
            )

        try:
            with file_path.open("rb") as file_handle:
                files = {
                    "file": (file_path.name, file_handle, img_type),
                }
                data = {"messaging_product": "whatsapp"}
                headers = {
                    "Authorization": self.headers["Authorization"],
                }
                response = await self.client.post(
                    "/media", data=data, files=files, headers=headers
                )
            log_httpx_response(response)
            response.raise_for_status()
            media_id = response.json().get("id")
            if not media_id:
                raise ValueError(
                    "WhatsApp media upload response did not include an id."
                )
            return media_id
        except httpx.RequestError as e:
            self.logger.error("Media Upload Request Error: %s", e)
            raise
        except Exception as e:
            self.logger.error("Media Upload Unexpected Error: %s", e)
            raise

    async def send_template_message(
        self, wa_id: str, template_name: str, language_code: str = "en"
    ) -> None:
        """
        Send a WhatsApp template message with image header.
        """
        if settings.mock_whatsapp:
            return

        try:
            # Create payload with image header for template
            payload: Dict[str, Any] = {
                "messaging_product": "whatsapp",
                "to": wa_id,
                "type": "template",
                "template": {
                    "name": template_name,
                    "language": {"code": language_code},
                    "components": [
                        {
                            "type": "header",
                            "parameters": [
                                {
                                    "type": "image",
                                    "image": {
                                        "link": "https://private-user-images.githubusercontent.com/21913954/349197215-de0cc88b-b75f-43aa-850c-34c1315a5980.png?jwt=eyJ0eXAiOiJKV1QiLCJhbGciOiJIUzI1NiJ9.eyJpc3MiOiJnaXRodWIuY29tIiwiYXVkIjoicmF3LmdpdGh1YnVzZXJjb250ZW50LmNvbSIsImtleSI6ImtleTUiLCJleHAiOjE3NTc0MDU0NzMsIm5iZiI6MTc1NzQwNTE3MywicGF0aCI6Ii8yMTkxMzk1NC8zNDkxOTcyMTUtZGUwY2M4OGItYjc1Zi00M2FhLTg1MGMtMzRjMTMxNWE1OTgwLnBuZz9YLUFtei1BbGdvcml0aG09QVdTNC1ITUFDLVNIQTI1NiZYLUFtei1DcmVkZW50aWFsPUFLSUFWQ09EWUxTQTUzUFFLNFpBJTJGMjAyNTA5MDklMkZ1cy1lYXN0LTElMkZzMyUyRmF3czRfcmVxdWVzdCZYLUFtei1EYXRlPTIwMjUwOTA5VDA4MDYxM1omWC1BbXotRXhwaXJlcz0zMDAmWC1BbXotU2lnbmF0dXJlPWFmOGI2NzY1MzQyZTA5YjkzN2U5NDBlNGM0MWU5N2IyODQ4YzU0NGM0Zjg5OTUxOTgwMDc1NTljOWVhMGM4Y2QmWC1BbXotU2lnbmVkSGVhZGVycz1ob3N0In0.av3Z8fq9vxSZmZfPT9eXUKmp7zKU56YGUYRP_wxYGFw"
                                    },
                                }
                            ],
                        }
                    ],
                },
            }

            response = await self.client.post(
                "/messages", json=payload, headers=self.headers
            )
            log_httpx_response(response)
        except httpx.RequestError as e:
            self.logger.error("Template Message Request Error: %s", e)
        except Exception as e:
            self.logger.error("Template Message Unexpected Error: %s", e)

    def verify(self, request: Request) -> JSONResponse | PlainTextResponse:
        """
        Verifies the webhook for WhatsApp. This is required.
        """
        mode = request.query_params.get("hub.mode")
        token = request.query_params.get("hub.verify_token")
        challenge = request.query_params.get("hub.challenge")

        if not mode or not token:
            self.logger.error("MISSING_PARAMETER")
            return JSONResponse(
                content={"status": "error", "message": "Missing parameters"},
                status_code=400,
            )

        if (
            mode == "subscribe"
            and token == settings.whatsapp_verify_token.get_secret_value()
        ):
            self.logger.info("WEBHOOK_VERIFIED")
            return PlainTextResponse(content=challenge)

        self.logger.error("VERIFICATION_FAILED")
        return JSONResponse(
            content={"status": "error", "message": "Verification failed"},
            status_code=403,
        )

    def handle_outdated_message(self, body: dict) -> JSONResponse:
        self.logger.warning("Received a message with an outdated timestamp. Ignoring.")
        return JSONResponse(
            content={"status": "error", "message": "Message is outdated"},
            status_code=400,
        )

    def handle_status_update(self, body: dict) -> JSONResponse:
        """
        Handles WhatsApp status updates (sent, delivered, read).
        """
        self.logger.debug(
            f"Received a WhatsApp status update: {body.get('entry', [{}])[0].get('changes', [{}])[0].get('value', {}).get('statuses')}"
        )
        return JSONResponse(content={"status": "ok"}, status_code=200)

    def handle_flow_event(self, body: dict) -> JSONResponse:
        """
        Handles WhatsApp webhook events.
        """
        self.logger.debug(f"Received a WhatsApp Flow event: {body}")
        event_type = body["entry"][0]["changes"][0]["value"]["event"]

        if event_type == "ENDPOINT_AVAILABILITY":
            flow_id = body["entry"][0]["changes"][0]["value"]["flow_id"]
            threshold = body["entry"][0]["changes"][0]["value"]["threshold"]
            availability = body["entry"][0]["changes"][0]["value"]["availability"]
            self.logger.info(
                f"Received a flow availability request for flow id {flow_id}, threshold {threshold}, availability {availability}"
            )
            return JSONResponse(
                content={"status": "ok"},
                status_code=200,
            )
        elif event_type == "FLOW_STATUS_CHANGE":
            flow_id = body["entry"][0]["changes"][0]["value"]["flow_id"]
            old_status = body["entry"][0]["changes"][0]["value"]["old_status"]
            new_status = body["entry"][0]["changes"][0]["value"]["new_status"]
            self.logger.info(
                f"Received a flow status change request for flow id {flow_id}, old status {old_status}, new status {new_status}"
            )
            return JSONResponse(
                content={"status": "ok"},
                status_code=200,
            )
        elif event_type == "ENDPOINT_ERROR_RATE":
            self.logger.info(f"Handling event type: {event_type}")
            # Add your handling logic here
            return JSONResponse(
                content={
                    "status": "success",
                    "message": f"Handled event type: {event_type}",
                },
                status_code=200,
            )
        elif event_type == "ENDPOINT_LATENCY":
            self.logger.info(f"Handling event type: {event_type}")
            # Add your handling logic here
            return JSONResponse(
                content={
                    "status": "success",
                    "message": f"Handled event type: {event_type}",
                },
                status_code=200,
            )
        else:
            self.logger.warning(f"⚠️ Unhandled event type: {event_type}")
            return JSONResponse(
                content={
                    "status": "warning",
                    "message": f"Unhandled event type: {event_type}",
                },
                status_code=200,
            )

    def handle_flow_message_complete(self, body: dict) -> JSONResponse:
        """
        Handles WhatsApp flow message completion events.
        """
        self.logger.debug(
            f"Received a WhatsApp Flow message complete event. Ignoring: {body}"
        )
        return JSONResponse(content={"status": "ok"}, status_code=200)

    def handle_invalid_message(self, body: dict) -> JSONResponse:
        """
        Handles invalid WhatsApp messages.
        """
        self.logger.error(f"Received an invalid WhatsApp message: {body}")
        return JSONResponse(
            content={"status": "error", "message": "Not a valid WhatsApp API event"},
            status_code=404,
        )


whatsapp_client = WhatsAppClient()<|MERGE_RESOLUTION|>--- conflicted
+++ resolved
@@ -11,17 +11,11 @@
 from pathlib import Path
 from enum import Enum
 import os
-<<<<<<< HEAD
-
-
 class ImageType(str, Enum):
-=======
-class ImageMimeType(str, Enum):
->>>>>>> 2549ac25
     JPEG = "image/jpeg"
     PNG = "image/png"
     JPG = "image/jpg"
-
+    
 
 class WhatsAppClient:
     _MAX_IMAGE_SIZE_BYTES = 5 * 1024 * 1024  # 5 MB
@@ -69,14 +63,14 @@
 
         try:
             media_id = await self.upload_media(image_path, img_type)
-
+            
             if not media_id:
-                raise ValueError(
-                    "Failed to retrieve media id for WhatsApp image message."
-                )
+                raise ValueError("Failed to retrieve media id for WhatsApp image message.")
 
             payload = generate_payload_for_image(
-                wa_id=wa_id, media_id=media_id, caption=caption
+                wa_id=wa_id,
+                media_id=media_id,
+                caption=caption
             )
 
             response = await self.client.post(
@@ -85,31 +79,21 @@
             log_httpx_response(response)
             response.raise_for_status()
             message_sent_successfully = True
-
+            
         except httpx.RequestError as e:
             self.logger.error("Image Message Request Error: %s", e)
-
+            
         except Exception as e:
             self.logger.error("Image Message Unexpected Error: %s", e)
-
+            
         finally:
             if message_sent_successfully:
-<<<<<<< HEAD
-                await self.delete_media(
-                    media_id, image_path
-                )  # Clean up media after sending
-
-    async def delete_media(self, media_id: str, image_path: str) -> None:
-        """Delete upload media from WhatsApp and locally"""
-=======
-                await self.delete_media(media_id,image_path)  # Clean up media after sending
+                await self.delete_media(media_id, image_path)  # Clean up media after sending
 
 
     async def delete_media(self, media_id: str, image_path: str) -> None:
         """Delete upload media from WhatsApp and locally"""         
->>>>>>> 2549ac25
-        if settings.mock_whatsapp:
-            self.logger.info("Mock delete media called for media id %s", media_id)
+        if settings.mock_whatsapp:
             return
 
         try:
@@ -132,16 +116,10 @@
         except Exception as e:
             self.logger.error(f"Failed to delete file {image_path}: {e}")
 
-        try:
-            os.remove(image_path)
-        except Exception as e:
-            self.logger.error(f"Failed to delete file {image_path}: {e}")
-
     async def upload_media(self, path: str, img_type: ImageType) -> Optional[str]:
         """Upload an image to WhatsApp and return the media ID."""
 
         if settings.mock_whatsapp:
-            self.logger.info("Mock upload media called for path %s", path)
             return None
 
         file_path = Path(path)
@@ -152,8 +130,7 @@
         file_size = file_path.stat().st_size
         if file_size > self._MAX_IMAGE_SIZE_BYTES:
             raise ValueError(
-                "Image size exceeds 5 MB limit for WhatsApp media uploads."
-            )
+                "Image size exceeds limit for WhatsApp media uploads."            )
 
         try:
             with file_path.open("rb") as file_handle:
@@ -171,9 +148,7 @@
             response.raise_for_status()
             media_id = response.json().get("id")
             if not media_id:
-                raise ValueError(
-                    "WhatsApp media upload response did not include an id."
-                )
+                raise ValueError("WhatsApp media upload response did not include an id.")
             return media_id
         except httpx.RequestError as e:
             self.logger.error("Media Upload Request Error: %s", e)
